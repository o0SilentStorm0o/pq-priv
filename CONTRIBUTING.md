# Contributing to PQ-PRIV

Děkujeme, že chcete pomoci s implementací post-kvantové soukromé sítě PQ-PRIV. Tento dokument shrnuje minimální požadavky na vývojové prostředí, proces review a zásady bezpečnosti.

## Požadovaný toolchain a MSRV

* **MSRV (minimální podporovaná verze Rustu):** `1.90.0`.
* Toolchain je uzamčen v souboru [`rust-toolchain.toml`](./rust-toolchain.toml). Prosíme, neměňte jej bez koordinace s jádrovým týmem.
* Pokud je potřeba verzi navýšit:
  1. Otevřete RFC/issue se zdůvodněním (bezpečnostní fix, potřeba 2024 edition apod.).
  2. Aktualizujte `RUST_TOOLCHAIN.txt`, `rust-toolchain.toml`, CI workflow a dokumentaci.
  3. Ověřte, že `cargo build --locked` a `cargo test --locked` prochází na starém i novém toolchainu.
  4. Informujte komunitu v release poznámkách.

## Lokální vývoj

```bash
<<<<<<< HEAD
# instalace komponent
rustup toolchain install 1.90.0
=======
# toolchain (Rust 1.90+ with edition 2024 support)
rustup default stable
>>>>>>> 22f8ded4
rustup component add clippy rustfmt

# kompletní sada kontrol
make fmt
make lint
make test
make audit
```

* Pokud ještě nemáte `cargo-deny` a `cargo-audit`, nainstalujte je pomocí `cargo install cargo-deny cargo-audit`.
* Všechny příkazy používejte s přepínačem `--locked`, aby build zůstal deterministický.
* V kritických cestách (kryptografie, konsensus) se vyhýbejte `unwrap()`/`expect()` – raději propagujte chyby.
* Dodržujte strukturu workspace dle blueprintu a dbejte na `alg_tag` krypto-agilitu.

## Povinné kontrolní kroky (Required checks)

Všechny pull requesty musí v CI projít následujícími kroky. Před odevzdáním PR spusťte ekvivalentní příkazy lokálně:

* `cargo fmt --all -- --check`
* `cargo clippy --workspace --all-targets --all-features -- -D warnings`
* `cargo test --workspace --all-targets --locked`
* `cargo deny check`
* `cargo audit --deny warnings`

Tyto kontroly jsou nastavené jako „required“ pro merge do chráněných větví.

## Reprodukovatelné buildy

* Release kompilace spouštějte přes `make build-release`, které nastaví konzistentní `RUSTFLAGS` a profil `release` (`codegen-units=1`, `thin LTO`, `strip` symbolů).
* Pro auditovatelnost ukládejte artefakty a kontrolní součty (`SHA256SUMS`).
* Docker image lze vytvořit pomocí `make docker-build`; multi-stage Dockerfile minimalizuje runtime image.

## Git workflow

1. Vytvořte feature větev z `main`/`work`.
2. Commity pište srozumitelně (`component: stručný popis`).
3. Každá změna musí obsahovat:
   * implementaci + testy,
   * aktualizovanou dokumentaci (`/spec`, README, ADR),
   * záznam v `CHANGELOG.md` (pokud mění chování).
4. Otevřete PR s vyplněnou šablonou a přiloženými výstupy z testů.

## Testování a bezpečnost

* `cargo test --workspace --all-targets --locked`
* `cargo clippy --workspace --all-targets --all-features -- -D warnings`
* `cargo deny check` + `cargo audit --deny warnings`
* V případě bezpečnostního incidentu postupujte dle [SECURITY.md](./SECURITY.md).

## Dokumentace

* Specifikace udržujte v adresáři [`spec/`](./spec/README.md). Každý zásadní protokolový update doprovázejte ADR (`docs/ADR-XXXX.md`).
* Release proces popisuje [`spec/build.md`](./spec/build.md).

## Komunikace

* Technické diskuse: GitHub Issues + týdenní sync.
* Bezpečnostní reporty: viz [Security disclosures](https://pq-priv.example.com/security).

Děkujeme za dodržování standardů – bezpečnost a auditovatelnost mají nejvyšší prioritu.<|MERGE_RESOLUTION|>--- conflicted
+++ resolved
@@ -15,13 +15,8 @@
 ## Lokální vývoj
 
 ```bash
-<<<<<<< HEAD
-# instalace komponent
-rustup toolchain install 1.90.0
-=======
 # toolchain (Rust 1.90+ with edition 2024 support)
 rustup default stable
->>>>>>> 22f8ded4
 rustup component add clippy rustfmt
 
 # kompletní sada kontrol
