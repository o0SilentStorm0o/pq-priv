--- conflicted
+++ resolved
@@ -18,12 +18,9 @@
 serde_json = "1.0"
 num-bigint = "0.4"
 num-traits = "0.2"
-<<<<<<< HEAD
-=======
 tar = "0.4"
 flate2 = "1.0"
 hex = "0.4"
->>>>>>> 1ab89133
 tracing = "0.1"
 
 [dev-dependencies]
